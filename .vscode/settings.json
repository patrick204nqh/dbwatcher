--- conflicted
+++ resolved
@@ -1,73 +1,4 @@
 {
-<<<<<<< HEAD
-  // ERB file associations and formatting
-  "files.associations": {
-    "*.html.erb": "erb",
-    "*.erb": "erb"
-  },
-  
-  // Auto-format on save for ERB files
-  "[erb]": {
-    "editor.formatOnSave": true,
-    "editor.formatOnPaste": true,
-    "editor.formatOnType": false,
-    "editor.defaultFormatter": "esbenp.prettier-vscode",
-    "editor.tabSize": 2,
-    "editor.insertSpaces": true,
-    "editor.trimAutoWhitespace": true
-  },
-  
-  // HTML formatting within ERB
-  "[html]": {
-    "editor.formatOnSave": true,
-    "editor.defaultFormatter": "esbenp.prettier-vscode",
-    "editor.tabSize": 2,
-    "editor.insertSpaces": true
-  },
-  
-  // Ruby formatting
-  "[ruby]": {
-    "editor.formatOnSave": true,
-    "editor.defaultFormatter": "shopify.ruby-lsp",
-    "editor.tabSize": 2,
-    "editor.insertSpaces": true
-  },
-  
-  // Prettier configuration for ERB files
-  "prettier.documentSelectors": [
-    "**/*.html.erb"
-  ],
-  
-  // ERB-specific settings
-  "emmet.includeLanguages": {
-    "erb": "html"
-  },
-  
-  // Ruby LSP settings
-  "rubyLsp.formatter": "rubocop",
-  "rubyLsp.linters": ["rubocop"],
-  
-  // File watching and auto-save
-  "files.autoSave": "onFocusChange",
-  "editor.formatOnSaveMode": "file",
-  
-  // Indentation and whitespace
-  "editor.detectIndentation": false,
-  "editor.insertSpaces": true,
-  "editor.tabSize": 2,
-  "files.trimTrailingWhitespace": true,
-  "files.insertFinalNewline": true,
-  "files.trimFinalNewlines": true,
-  
-  // Language-specific overrides
-  "languageserver-ruby.diagnostics": true,
-  "languageserver-ruby.completion": true,
-  "languageserver-ruby.hover": true,
-  "languageserver-ruby.signature": true,
-  
-  // Additional ERB/Rails support
-  "rails.experimental.enableGoToDefinition": true
-=======
   // Auto-formatting settings
   "editor.formatOnSave": true,
   "editor.formatOnPaste": true,
@@ -224,5 +155,4 @@
   "breadcrumbs.enabled": true,
   "editor.minimap.enabled": true,
   "workbench.editor.enablePreview": false
->>>>>>> 5932393d
 }